#!/usr/bin/env python3

import argparse
import ipaddress
import logging
import re
import sys
import logging

from collections import Counter
from systemd.journal import JournalHandler

import powerdns
import pynetbox

from config import NB_URL, NB_TOKEN, PDNS_API_URL, PDNS_KEY
from config import FORWARD_ZONES, REVERSE_ZONES, DRY_RUN
from config import SOURCE_DEVICE, SOURCE_IP, SOURCE_VM
<<<<<<< HEAD
from config import PTR_ONLY_CF
=======
from systemd.journal import JournalHandler
>>>>>>> 23b99ace


def make_canonical(zone):
    # return a zone in canonical form
    return zone+"."


def get_host_ips_ip(nb, zone):
    # return list of tupels for ip addresses
    host_ips = []

    # get IPs with DNS name ending in forward_zone from NetBox
    if PTR_ONLY_CF:
        nb_ips = nb.ipam.ip_addresses.filter(dns_name__iew=zone,
                                             cf_ptr_only=False)
    else:
        nb_ips = nb.ipam.ip_addresses.filter(dns_name__iew=zone)
    
    # assemble list with tupels containing the canonical name, the record
    # type and the IP address without the subnet from NetBox IPs
    for nb_ip in nb_ips:
        if nb_ip.family.value == 6:
            type = "AAAA"
        else:
            type = "A"
        host_ips.append((
            make_canonical(nb_ip.dns_name),
            type,
            re.sub("/[0-9]*", "", str(nb_ip)),
            make_canonical(zone)
        ))

    return host_ips


def get_host_ips_ip_reverse(nb, prefix, zone):
    # return list of reverse zone tupels for ip addresses
    host_ips = []

    # get IPs within the prefix from NetBox
    nb_ips = nb.ipam.ip_addresses.filter(parent=prefix)
    
    # assemble list with tupels containing the canonical name, the record type
    # and the IP address without the subnet from NetBox IPs
    for nb_ip in nb_ips:
        if nb_ip.dns_name != "":
            ip = re.sub("/[0-9]*", "", str(nb_ip))
            reverse_pointer = ipaddress.ip_address(ip).reverse_pointer
            host_ips.append((make_canonical(reverse_pointer),
                             "PTR",
                             make_canonical(nb_ip.dns_name),
                             make_canonical(zone)))

    return host_ips


def get_host_ips_device(nb, zone):
    # return list of tupels for devices
    # get devices with name ending in forward_zone from NetBox
    nb_devices = nb.dcim.devices.filter(name__iew=zone)

    return get_host_ips_host(nb_devices, zone)


def get_host_ips_vm(nb, zone):
    # return list of tupels for VMs
    # get VMs with name ending in forward_zone from NetBox
    nb_vms = nb.virtualization.virtual_machines.filter(
        name__iew=zone)

    return get_host_ips_host(nb_vms, zone)


def get_host_ips_host(nb_hosts, zone):
    # return list of tupels for hosts (NetBox devices/VMs)
    host_ips = []

    # assemble list with tupels containing the canonical name, the record
    # type and the IP addresses without the subnet of the device/vm
    for nb_host in nb_hosts:
        if nb_host.primary_ip4:
            host_ips.append((
                make_canonical(nb_host.name),
                "A",
                re.sub("/[0-9]*", "", str(nb_host.primary_ip4)),
                make_canonical(zone)
            ))
        if nb_host.primary_ip6:
            host_ips.append((
                make_canonical(nb_host.name),
                "AAAA",
                re.sub("/[0-9]*", "", str(nb_host.primary_ip6)),
                make_canonical(zone)
            ))


def main():
    parser = argparse.ArgumentParser(
        description="Sync DNS name entries from NetBox to PowerDNS",
        epilog="""This script uses the REST API of NetBox to retriev
        IP addresses and their DNS name. It then syncs the DNS names
        to PowerDNS to create A, AAAA and PTR records.
        It does this for forward and reverse zones specified in the config
        file.
        """)
    parser.add_argument("--dry_run", "-d", action='store_true',
                        help="Perform a dry run (make no changes to PowerDNS)")
    parser.add_argument("--loglevel", "-l", type=str, default="INFO",
                        choices=["WARNING", "INFO", ""],
                        help="Log level for the console logger")
    parser.add_argument("--loglevel_journal", "-j", type=str, default="",
                        choices=["WARNING", "INFO", ""],
                        help="Log level for the systemd journal logger")
    args = parser.parse_args()

    # merge dry_run directives from config and arguments
    dry_run = False
    if args.dry_run or DRY_RUN:
        dry_run = True

    logger = logging.getLogger(__name__)
    # set overall log level to debug to catch all
    logger.setLevel(logging.DEBUG)
    # loglevel for console logging
    if args.loglevel != "":
        handler = logging.StreamHandler()
        handler.setLevel(getattr(logging, args.loglevel))
        formatter = logging.Formatter('%(asctime)s %(levelname)s: %(message)s')
        handler.setFormatter(formatter)
        logger.addHandler(handler)
    # loglevel for journal logging
    if args.loglevel_journal != "":
        journal_handler = JournalHandler()
        journal_handler.setLevel(getattr(logging, args.loglevel_journal))
        logger.addHandler(journal_handler)

    nb = pynetbox.api(NB_URL, token=NB_TOKEN)
    
    pdns_api_client = powerdns.PDNSApiClient(api_endpoint=PDNS_API_URL,
                                             api_key=PDNS_KEY)
    pdns = powerdns.PDNSEndpoint(pdns_api_client).servers[0]
    
    host_ips = []
    record_ips = []
    for forward_zone in FORWARD_ZONES:    
        # Source IP: Create domains based on DNS name attached to IPs
        if SOURCE_IP:
            host_ips += get_host_ips_ip(nb, forward_zone)
        # Source device: Create domains based on the name of devices
        if SOURCE_DEVICE:
            host_ips += get_host_ips_device(nb, forward_zone)
        # Source VM: Create domains based on the name of VMs
        if SOURCE_VM:
            host_ips += get_host_ips_vm(nb, forward_zone)
    
        # get zone forward_zone_canonical form PowerDNS
        zone = pdns.get_zone(make_canonical(forward_zone))
    
        # assemble list with tupels containing the canonical name, the record
        # type, the IP address and forward_zone_canonical without the subnet
        # from PowerDNS zone records with the
        # comment "NetBox"
        if zone:
            for record in zone.records:
                for comment in record["comments"]:
                    if comment["content"] == "NetBox": 
                        for ip in record["records"]:
                            record_ips.append((record["name"],
                                               record["type"],
                                               ip["content"],
                                               make_canonical(forward_zone)))
    
    for reverse_zone in REVERSE_ZONES:
        host_ips += get_host_ips_ip_reverse(nb, reverse_zone["prefix"],
                                            reverse_zone["zone"])

        # get reverse zone records form PowerDNS
        zone = pdns.get_zone(make_canonical(reverse_zone["zone"]))
    
        # assemble list with tupels containing the canonical name, the record
        # type, the IP address and forward_zone_canonical without the subnet
        # from PowerDNS zone records with the
        # comment "NetBox"
        for record in zone.records:
            for comment in record["comments"]:
                if comment["content"] == "NetBox":
                    for ip in record["records"]:
                        record_ips.append((record["name"],
                                           record["type"],
                                           ip["content"],
                                           make_canonical(reverse_zone["zone"])))
    
    # find duplicates in host_ips
    duplicate_records = [(host_ip[0], host_ip[1]) for host_ip in host_ips]
    duplicate_records = [duplicate for duplicate, amount in
                         Counter(duplicate_records).items() if amount > 1]
    for duplicate_record in duplicate_records:
        logger.critical(f"""Detected duplicate record from NetBox
                        {duplicate_record[0]} of type {duplicate_record[1]}.
                        Not continuing execution,
                        please resolve the duplicate.""")
    if len(duplicate_records) > 0:
        sys.exit()

<<<<<<< HEAD
    # create set with tupels that have to be created
    # tupels from NetBox without tupels that already exists in PowerDNS
    to_create = set(host_ips)-set(record_ips)
    
    # create set with tupels that have to be deleted
    # tupels from PowerDNS without tupels that are documented in NetBox
    to_delete = set(record_ips)-set(host_ips)
        
    logger.info(f"{len(to_create)} records to create")
    for record in to_create:
        logger.info(f"Will create record {record[0]}")
        
    logger.info(f"{len(to_delete)} records to delete")
    for record in to_delete:
        logger.info(f"Will delete record {record[0]}")
        
    if dry_run:
        logger.info("Skipping Create/Delete due to Dry Run")
        sys.exit()
    
    for record in to_create:
        logger.info(f"Now creating {record}")
        zone = pdns.get_zone(record[3])
        zone.create_records([
                            powerdns.RRSet(
                                record[0],
                                record[1],
                                [(record[2], False)],
                                comments=[powerdns.Comment("NetBox")])
                            ])
        
    for record in to_delete:
        logger.info(f"Now deleting {record}")
        zone = pdns.get_zone(record[3])
        zone.delete_records([
                            powerdns.RRSet(
                                record[0],
                                record[1],
                                [(record[2], False)],
                                comments=[powerdns.Comment("NetBox")])
                            ])
=======
for reverse_zone in REVERSE_ZONES:
    if reverse_zone["zone"].endswith("."):
        reverse_zone_canonical = reverse_zone["zone"]
    else:
        reverse_zone_canonical = reverse_zone["zone"]+"."
>>>>>>> 23b99ace


<<<<<<< HEAD
if __name__ == "__main__":
    main()
=======
    # assemble list with tupels containing the canonical name, the record type
    # and the IP address without the subnet from NetBox IPs
    for nb_ip in nb_ips:
        if nb_ip.dns_name != "":
            ip = re.sub("/[0-9]*", "", str(nb_ip))
            reverse_pointer = ipaddress.ip_address(ip).reverse_pointer
            host_ips.append((reverse_pointer+".",
                             "PTR",
                             nb_ip.dns_name+".",
                             reverse_zone_canonical))

    # get zone forward_zone_canonical form PowerDNS
    zone = pdns.get_zone(reverse_zone_canonical)

    # assemble list with tupels containing the canonical name, the record type,
    # the IP address and forward_zone_canonical without the subnet from
    # PowerDNS zone records with the
    # comment "NetBox"
    for record in zone.records:
        for comment in record["comments"]:
            if comment["content"] == "NetBox":
                for ip in record["records"]:
                    record_ips.append((record["name"],
                                       record["type"],
                                       ip["content"],
                                       reverse_zone_canonical))

# create set with tupels that have to be created
# tupels from NetBox without tupels that already exists in PowerDNS
to_create = set(host_ips)-set(record_ips)

# create set with tupels that have to be deleted
# tupels from PowerDNS without tupels that are documented in NetBox
to_delete = set(record_ips)-set(host_ips)

log = logging.getLogger('netbox-powerdns-sync.py')
log.addHandler(JournalHandler())
log.setLevel(logging.INFO)

log.info("----")

log.info(str(len(to_create))  + " records to create:")
for record in to_create:
    log.info(str(record[0]))

log.info("----")

log.info(str(len(to_delete)) + " records to delete:")
for record in to_delete:
    log.info(str(record[0]))

log.info("----")

if DRY_RUN:
    log.info("Skipping Create/Delete due to Dry Run")
    log.info("----")
    sys.exit()

for record in to_create:
    log.info("Creating" + str(record))
    zone = pdns.get_zone(record[3])
    zone.create_records([
                        powerdns.RRSet(
                            record[0],
                            record[1],
                            [(record[2], False)],
                            comments=[powerdns.Comment("NetBox")])
                        ])

log.info("----")

for record in to_delete:
    log.info("Deleting" + str(record))
    zone = pdns.get_zone(record[3])
    zone.delete_records([
                        powerdns.RRSet(
                            record[0],
                            record[1],
                            [(record[2], False)],
                            comments=[powerdns.Comment("NetBox")])
                        ])
    
log.info("----")
>>>>>>> 23b99ace
<|MERGE_RESOLUTION|>--- conflicted
+++ resolved
@@ -16,11 +16,7 @@
 from config import NB_URL, NB_TOKEN, PDNS_API_URL, PDNS_KEY
 from config import FORWARD_ZONES, REVERSE_ZONES, DRY_RUN
 from config import SOURCE_DEVICE, SOURCE_IP, SOURCE_VM
-<<<<<<< HEAD
 from config import PTR_ONLY_CF
-=======
-from systemd.journal import JournalHandler
->>>>>>> 23b99ace
 
 
 def make_canonical(zone):
@@ -225,7 +221,6 @@
     if len(duplicate_records) > 0:
         sys.exit()
 
-<<<<<<< HEAD
     # create set with tupels that have to be created
     # tupels from NetBox without tupels that already exists in PowerDNS
     to_create = set(host_ips)-set(record_ips)
@@ -267,100 +262,7 @@
                                 [(record[2], False)],
                                 comments=[powerdns.Comment("NetBox")])
                             ])
-=======
-for reverse_zone in REVERSE_ZONES:
-    if reverse_zone["zone"].endswith("."):
-        reverse_zone_canonical = reverse_zone["zone"]
-    else:
-        reverse_zone_canonical = reverse_zone["zone"]+"."
->>>>>>> 23b99ace
-
-
-<<<<<<< HEAD
+
+
 if __name__ == "__main__":
-    main()
-=======
-    # assemble list with tupels containing the canonical name, the record type
-    # and the IP address without the subnet from NetBox IPs
-    for nb_ip in nb_ips:
-        if nb_ip.dns_name != "":
-            ip = re.sub("/[0-9]*", "", str(nb_ip))
-            reverse_pointer = ipaddress.ip_address(ip).reverse_pointer
-            host_ips.append((reverse_pointer+".",
-                             "PTR",
-                             nb_ip.dns_name+".",
-                             reverse_zone_canonical))
-
-    # get zone forward_zone_canonical form PowerDNS
-    zone = pdns.get_zone(reverse_zone_canonical)
-
-    # assemble list with tupels containing the canonical name, the record type,
-    # the IP address and forward_zone_canonical without the subnet from
-    # PowerDNS zone records with the
-    # comment "NetBox"
-    for record in zone.records:
-        for comment in record["comments"]:
-            if comment["content"] == "NetBox":
-                for ip in record["records"]:
-                    record_ips.append((record["name"],
-                                       record["type"],
-                                       ip["content"],
-                                       reverse_zone_canonical))
-
-# create set with tupels that have to be created
-# tupels from NetBox without tupels that already exists in PowerDNS
-to_create = set(host_ips)-set(record_ips)
-
-# create set with tupels that have to be deleted
-# tupels from PowerDNS without tupels that are documented in NetBox
-to_delete = set(record_ips)-set(host_ips)
-
-log = logging.getLogger('netbox-powerdns-sync.py')
-log.addHandler(JournalHandler())
-log.setLevel(logging.INFO)
-
-log.info("----")
-
-log.info(str(len(to_create))  + " records to create:")
-for record in to_create:
-    log.info(str(record[0]))
-
-log.info("----")
-
-log.info(str(len(to_delete)) + " records to delete:")
-for record in to_delete:
-    log.info(str(record[0]))
-
-log.info("----")
-
-if DRY_RUN:
-    log.info("Skipping Create/Delete due to Dry Run")
-    log.info("----")
-    sys.exit()
-
-for record in to_create:
-    log.info("Creating" + str(record))
-    zone = pdns.get_zone(record[3])
-    zone.create_records([
-                        powerdns.RRSet(
-                            record[0],
-                            record[1],
-                            [(record[2], False)],
-                            comments=[powerdns.Comment("NetBox")])
-                        ])
-
-log.info("----")
-
-for record in to_delete:
-    log.info("Deleting" + str(record))
-    zone = pdns.get_zone(record[3])
-    zone.delete_records([
-                        powerdns.RRSet(
-                            record[0],
-                            record[1],
-                            [(record[2], False)],
-                            comments=[powerdns.Comment("NetBox")])
-                        ])
-    
-log.info("----")
->>>>>>> 23b99ace
+    main()